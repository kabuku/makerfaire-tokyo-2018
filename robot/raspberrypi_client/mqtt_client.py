#!/usr/bin/env python
from enum import Enum
import RPi.GPIO as GPIO
import signal
import paho.mqtt.client as mqtt
import logging
import threading
import setting

logger = logging.getLogger(__name__)
GPIO.setmode(GPIO.BCM)


class Wheel(Enum):
    RIGHT = 1
    LEFT = 2


class Servo(object):

    def __init__(self, gpio_number):
        self.gpio_number = gpio_number
        GPIO.setup(gpio_number, GPIO.OUT)
        self.servo = GPIO.PWM(gpio_number, 50)
        self.servo.start(0)
        self.exit = threading.Event()

    def run(self, dudy_cycle):

        dudy_cycle = float(dudy_cycle)
        self.servo.ChangeDutyCycle(dudy_cycle)

    def __del__(self):
        self.servo.stop()


class Led(object):

    def __init__(self, pin_number):
        self.pin_number = pin_number
        GPIO.setup(pin_number, GPIO.OUT)
        # The default is True and the LED glows, so it set False
        GPIO.output(pin_number, False)

    def output(self, on):
        GPIO.output(self.pin_number, on)


class MQTTClient(object):

    def __init__(self, robot_name, server_hosts):
        self.client = mqtt.Client(client_id="{}".format(robot_name))
        self.client.on_connect = self.on_connect
        self.client.on_message = self.on_message
        # self.client.on_disconnect = self.on_disconnect
        self.robot_name = robot_name
        self.right_servo = Servo(gpio_number=17)
        self.left_servo = Servo(gpio_number=27)
        # setup GPIO for LED
        self.led_connect = Led(9)
        self.led_message = Led(11)
        self.server_hosts = server_hosts

    def connect(self):
<<<<<<< HEAD
        import socket
        for count, host in enumerate(self.server_hosts):
            logger.info("try connection: {}".format(host))
            try:
                self.client.connect(host, 1883, 60)
            except socket.error:
                logger.warning("failed connection: {}".format(host))
                if len(self.server_hosts) - 1 > count:
                    continue
                else:
                    raise socket.error
            else:
                break
=======
        self.client.will_set("{}/connection".format(self.robot_name), payload=0, qos=1, retain=True)
        self.client.connect(self.server_host, 1883, 60)
>>>>>>> a1870778

        # Blocking call that processes network traffic, dispatches callbacks and
        # handles reconnecting.
        # Other loop*() functions are available that give a threaded interface and a
        # manual interface.
        self.client.loop_forever()

    def on_connect(self, client, userdata, flags, rc):
        logger.info("Connected with result code " + str(rc))
        self.led_connect.output(True)
        # Subscribing in on_connect() means that if we lose the connection and
        # reconnect then subscriptions will be renewed.
        client.subscribe("{}/right".format(self.robot_name), qos=1)
        client.subscribe("{}/left".format(self.robot_name), qos=1)
        client.publish("{}/connection".format(self.robot_name), payload=1, qos=1, retain=True)

    # The callback for when a PUBLISH message is received from the server.
    def on_message(self, client, userdata, msg):
        self.led_message.output(True)
        logger.info(msg.topic + " " + str(msg.payload))
        if msg.topic == "{}/right".format(self.robot_name):
            self.right_servo.run(msg.payload)
            # self.right_servo.state = int(msg.payload)
        elif msg.topic == "{}/left".format(self.robot_name):
            self.left_servo.run(msg.payload)
            # self.left_servo.state = int(msg.payload)
        self.led_message.output(False)

    def signal_handler(self, number, frame):
        self.__del__()

    def __del__(self):
        self.client.publish("{}/connection".format(self.robot_name), payload=0, qos=1, retain=True)
        self.client.disconnect()
        self.right_servo.exit.set()
        self.left_servo.exit.set()
        self.left_servo.__del__()
        self.right_servo.__del__()
        GPIO.cleanup()
        logger.info("exit")


def main():
    logging.basicConfig(level=logging.INFO, format='%(asctime)s %(levelname)s %(message)s')
    logger.info("robotname: {}, servers: {}".format(setting.robot_name, setting.servers))
    m_client = MQTTClient(setting.robot_name, setting.servers)
    signal.signal(signal.SIGINT, m_client.signal_handler)
    signal.signal(signal.SIGTERM, m_client.signal_handler)
    m_client.connect()


main()<|MERGE_RESOLUTION|>--- conflicted
+++ resolved
@@ -62,7 +62,7 @@
         self.server_hosts = server_hosts
 
     def connect(self):
-<<<<<<< HEAD
+        self.client.will_set("{}/connection".format(self.robot_name), payload=0, qos=1, retain=True)
         import socket
         for count, host in enumerate(self.server_hosts):
             logger.info("try connection: {}".format(host))
@@ -76,10 +76,6 @@
                     raise socket.error
             else:
                 break
-=======
-        self.client.will_set("{}/connection".format(self.robot_name), payload=0, qos=1, retain=True)
-        self.client.connect(self.server_host, 1883, 60)
->>>>>>> a1870778
 
         # Blocking call that processes network traffic, dispatches callbacks and
         # handles reconnecting.
